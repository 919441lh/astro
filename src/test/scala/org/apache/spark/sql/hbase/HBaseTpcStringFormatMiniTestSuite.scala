/*
 * Licensed to the Apache Software Foundation (ASF) under one or more
 * contributor license agreements.  See the NOTICE file distributed with
 * this work for additional information regarding copyright ownership.
 * The ASF licenses this file to You under the Apache License, Version 2.0
 * (the "License"); you may not use this file except in compliance with
 * the License.  You may obtain a copy of the License at
 *
 *    http://www.apache.org/licenses/LICENSE-2.0
 *
 * Unless required by applicable law or agreed to in writing, software
 * distributed under the License is distributed on an "AS IS" BASIS,
 * WITHOUT WARRANTIES OR CONDITIONS OF ANY KIND, either express or implied.
 * See the License for the specific language governing permissions and
 * limitations under the License.
 */

package org.apache.spark.sql.hbase

import org.apache.hadoop.hbase._
import org.apache.spark.sql.Row

/**
 * HBase minicluster query test against stringformat encoded tbl.
 */
class HBaseTpcStringFormatMiniTestSuite extends TestBase {
  private val tableName = "store_sales_stringformat"
  private val hbaseTableName = "STORE_SALES_STRINGFORMAT"
  private val hbaseFamilies = Seq("f")

  private val csvPaths = Array("src/test/resources", "sql/hbase/src/test/resources")
  private val csvFile = "store_sales_stringformat.txt"
  private val tpath = for (csvPath <- csvPaths if new java.io.File(csvPath).exists()) yield {
    logInfo(s"Following path exists $csvPath\n")
    csvPath
  }
  private[hbase] val csvPath = tpath(0)

  override protected def beforeAll() = {
    val hbaseAdmin = TestHbase.hbaseAdmin

    /**
     * create hbase table if it does not exists
     */
    if (!hbaseAdmin.tableExists(TableName.valueOf(hbaseTableName))) {
      val descriptor = new HTableDescriptor(TableName.valueOf(hbaseTableName))
      hbaseFamilies.foreach { f => descriptor.addFamily(new HColumnDescriptor(f)) }
      try {
        hbaseAdmin.createTable(descriptor)
      } catch {
        case e: TableExistsException =>
          logError(s"HBase table $hbaseTableName already exists.", e)
      }
    }

    /**
     * drop the existing logical table if it exists
     */
    if (TestHbase.hbaseCatalog.checkLogicalTableExist(tableName)) {
      val dropSql = "DROP TABLE " + tableName
      try {
        runSql(dropSql)
      } catch {
        case e: IllegalStateException =>
          logError(s"Error occurs while dropping the table $tableName", e)
      }
    }

    val colsMapping =
      "ss_sold_date_sk=f.ss_sold_date_sk, " +
      "ss_sold_time_sk=f.ss_sold_time_sk, " +
      "ss_item_sk=f.ss_item_sk, " +
      "ss_customer_sk=f.ss_customer_sk, " +
      "ss_cdemo_sk=f.ss_cdemo_sk, " +
      "ss_hdemo_sk=f.ss_hdemo_sk, " +
      "ss_addr_sk=f.ss_addr_sk, " +
      "ss_store_sk=f.ss_store_sk, " +
      "ss_promo_sk=f.ss_promo_sk, " +
      "ss_ticket_number=f.ss_ticket_number, " +
      "ss_quantity=f.ss_quantity, " +
      "ss_wholesale_cost=f.ss_wholesale_cost, " +
      "ss_list_price=f.ss_list_price, " +
      "ss_sales_price=f.ss_sales_price, " +
      "ss_ext_discount_amt=f.ss_ext_discount_amt, " +
      "ss_ext_sales_price=f.ss_ext_sales_price, " +
      "ss_ext_wholesale_cost=f.ss_ext_wholesale_cost, " +
      "ss_ext_list_price=f.ss_ext_list_price, " +
      "ss_ext_tax=f.ss_ext_tax, " +
      "ss_coupon_amt=f.ss_coupon_amt, " +
      "ss_net_paid=f.ss_net_paid, " +
      "ss_net_paid_inc_tax=f.ss_net_paid_inc_tax, " +
      "ss_net_profit=f.ss_net_profit"

    /**
     * create table
     */
    val createSql =
      s"""CREATE TABLE store_sales_stringformat (
         |  strkey STRING,
         |  ss_sold_date_sk INTEGER,
         |  ss_sold_time_sk INTEGER,
         |  ss_item_sk INTEGER,
         |  ss_customer_sk INTEGER,
         |  ss_cdemo_sk INTEGER,
         |  ss_hdemo_sk INTEGER,
         |  ss_addr_sk INTEGER,
         |  ss_store_sk INTEGER,
         |  ss_promo_sk INTEGER,
         |  ss_ticket_number INTEGER,
         |  ss_quantity INTEGER,
         |  ss_wholesale_cost FLOAT,
         |  ss_list_price FLOAT,
         |  ss_sales_price FLOAT,
         |  ss_ext_discount_amt	FLOAT,
         |  ss_ext_sales_price FLOAT,
         |  ss_ext_wholesale_cost FLOAT,
         |  ss_ext_list_price FLOAT,
         |  ss_ext_tax FLOAT,
         |  ss_coupon_amt FLOAT,
         |  ss_net_paid FLOAT,
         |  ss_net_paid_inc_tax FLOAT,
         |  ss_net_profit FLOAT
         |)
         |USING org.apache.spark.sql.hbase.HBaseSource
         |OPTIONS(
         |  tableName "store_sales_stringformat",
         |  hbaseTableName "STORE_SALES_STRINGFORMAT",
         |  keyCols "strkey",
         |  colsMapping "$colsMapping",
         |  encodingFormat "STRINGFORMAT"
         |)""".stripMargin

    try {
      runSql(createSql)
    } catch {
      case e: IllegalStateException =>
        logError(s"Error occurs while creating the table $tableName", e)
    }

    /**
     * load the data
     */
    val loadSql = "LOAD DATA LOCAL INPATH '" + s"$csvPath/$csvFile" +
      "' INTO TABLE " + tableName
    try {
      runSql(loadSql)
    } catch {
      case e: IllegalStateException =>
        logError(s"Error occurs while loading the data $tableName", e)
    }
  }

  override protected def afterAll() = {
    runSql("DROP TABLE " + tableName)
  }

  test("Query 0") {
    val sql = "SELECT count(1) FROM store_sales_stringformat"
    val rows = runSql(sql)
    assert(rows.size == 1)
    assert(rows(0).get(0) == 10)
  }

  test("Query 1") {
    val sql =
      s"""SELECT ss_quantity, ss_wholesale_cost, ss_list_price
         |FROM store_sales_stringformat
         |WHERE ss_item_sk = 574
         |AND ss_ticket_number = 29""".stripMargin
    val rows = runSql(sql)
    // printRows(rows)
    assert(rows.size == 1)
    assert(rows(0).get(0) == 33)
    assert(rows(0).get(1) == 68.24f)
    assert(rows(0).get(2) == 116.69f)
  }

  test("Query 2") {
    val sql =
      s"""SELECT ss_sold_date_sk, ss_sold_time_sk, ss_store_sk
         |FROM store_sales_stringformat
         |WHERE ss_item_sk = 3163
         |AND ss_ticket_number = 7"""
        .stripMargin
    val rows = runSql(sql)
    // printRows(rows)
    assert(rows.size == 1)
    assert(rows(0).get(0) == 2452260)
    assert(rows(0).get(1) == 46712)
    assert(rows(0).get(2) == 19)
  }

  test("Query 3") {
    val sql =
      s"""SELECT ss_customer_sk, ss_promo_sk, ss_coupon_amt, ss_net_profit
         |FROM store_sales_stringformat
         |WHERE ss_item_sk = 18814
         |AND ss_ticket_number = 29"""
        .stripMargin
    val rows = runSql(sql)
    // printRows(rows)
    assert(rows.size == 1)
    assert(rows(0).get(0) == null)
    assert(rows(0).get(1) == null)
    assert(rows(0).get(2) == 0.00f)
    assert(rows(0).get(3) == -4398.98f)
  }

  test("Query 4") {
    val sql =
      s"""SELECT ss_ticket_number, count(1)
         |FROM store_sales_stringformat
         |GROUP BY ss_ticket_number
         |ORDER BY ss_ticket_number"""
        .stripMargin
    val rows = runSql(sql)
    // printRows(rows)
    assert(rows.length == 5)

    assert(rows(0).get(0) == 7)
    assert(rows(0).get(1) == 2)

    assert(rows(1).get(0) == 10)
    assert(rows(1).get(1) == 2)

    assert(rows(2).get(0) == 11)
    assert(rows(2).get(1) == 1)

    assert(rows(3).get(0) == 29)
    assert(rows(3).get(1) == 3)

    assert(rows(4).get(0) == 30)
    assert(rows(4).get(1) == 2)
  }

  test("Query 5") {
    val sql =
      """SELECT ss_item_sk, ss_ticket_number, count(1)
        |FROM store_sales_stringformat
        |WHERE ss_item_sk > 14000 AND ss_item_sk < 18000
        |GROUP BY ss_item_sk, ss_ticket_number"""
        .stripMargin
    val rows = runSql(sql)
    // printRows(rows)
    assert(rows.length == 1)
    assert(rows(0).get(0) == 16335)
    assert(rows(0).get(1) == 10)
    assert(rows(0).get(2) == 1)
  }

  test("Query 6") {
    val sql =
      s"""SELECT ss_item_sk, avg(ss_quantity) as avg_qty, count(ss_quantity) as cnt_qty
         |FROM store_sales_stringformat
         |WHERE ss_item_sk = 707
         |GROUP BY ss_item_sk
         |ORDER BY ss_item_sk"""
        .stripMargin
    val rows = runSql(sql)
    // printRows(rows)
    assert(rows.length == 1)
    assert(rows(0).get(0) == 707)
    assert(rows(0).get(1) == 83.0f)
    assert(rows(0).get(2) == 1)
  }

  test("Query 7") {
    val sql =
      s"""SELECT ss_item_sk, ss_ticket_number, sum(ss_wholesale_cost) as sum_wholesale_cost
         |FROM store_sales_stringformat
         |WHERE ss_item_sk > 9000 AND ss_item_sk < 18000
         |GROUP BY ss_item_sk, ss_ticket_number
         |ORDER BY ss_item_sk, ss_ticket_number"""
        .stripMargin
    val rows = runSql(sql)
    // printRows(rows)
    assert(rows.length == 2)

    assert(rows(0).get(0) == 12919)
    assert(rows(0).get(1) == 30)
    assert(rows(0).get(2) == 61.959999084472656)

    assert(rows(1).get(0) == 16335)
    assert(rows(1).get(1) == 10)
    assert(rows(1).get(2) == 82.3499984741211)
  }

  test("Query 8") {
    val sql =
      s"""SELECT ss_item_sk, ss_ticket_number,
         |min(ss_wholesale_cost) as min_wholesale_cost,
         |max(ss_wholesale_cost) as max_wholesale_cost,
         |avg(ss_wholesale_cost) as avg_wholesale_cost
         |FROM store_sales_stringformat
         |WHERE ss_item_sk > 1000 AND ss_item_sk < 18000
         |GROUP BY ss_item_sk, ss_ticket_number
<<<<<<< HEAD
         |ORDER BY ss_item_sk"""
=======
         |ORDER BY ss_item_sk, ss_ticket_number"""
>>>>>>> 60030f63
        .stripMargin
    val rows = runSql(sql)
     printRows(rows)
    assert(rows.length == 5)

<<<<<<< HEAD
    assert(rows(2).get(0) == 3163)
    assert(rows(2).get(1) == 7)
    assert(rows(2).get(2) == 69.53f)
    assert(rows(2).get(2) == 69.53f)
    assert(rows(2).get(2) == 69.52999877929688)
=======
    assert(rows(0).get(0) == 1579)
    assert(rows(0).get(1) == 30)
    assert(rows(0).get(2) == 64.0f)
    assert(rows(0).get(3) == 64.0f)
    assert(rows(0).get(4) == 64.0)

    assert(rows(2).get(0) == 3163)
    assert(rows(2).get(1) == 7)
    assert(rows(2).get(2) == 69.53f)
    assert(rows(2).get(3) == 69.53f)
    assert(rows(2).get(4) == 69.52999877929688)
>>>>>>> 60030f63

    assert(rows(4).get(0) == 16335)
    assert(rows(4).get(1) == 10)
    assert(rows(4).get(2) == 82.35f)
<<<<<<< HEAD
    assert(rows(4).get(2) == 82.35f)
    assert(rows(4).get(2) == 82.3499984741211)
=======
    assert(rows(4).get(3) == 82.35f)
    assert(rows(4).get(4) == 82.3499984741211)
>>>>>>> 60030f63
  }

  test("Query 9") {
    val sql =
      s"""SELECT ss_item_sk, count(ss_customer_sk) as count_ss_customer_sk
         |FROM store_sales_stringformat
         |WHERE ss_item_sk > 0 AND ss_item_sk <= 18813
         |GROUP BY ss_item_sk
         |ORDER BY ss_item_sk"""
        .stripMargin
    val rows = runSql(sql)
    // printRows(rows)
    assert(rows.length == 9)

    assert(rows(0).get(0) == 7)
    assert(rows(0).get(1) == 1)

    assert(rows(1).get(0) == 574)
    assert(rows(1).get(1) == 1)

    assert(rows(2).get(0) == 707)
    assert(rows(2).get(1) == 1)

    assert(rows(3).get(0) == 1579)
    assert(rows(3).get(1) == 1)

    assert(rows(4).get(0) == 1857)
    assert(rows(4).get(1) == 1)

    assert(rows(5).get(0) == 3163)
    assert(rows(5).get(1) == 1)

    assert(rows(6).get(0) == 12919)
    assert(rows(6).get(1) == 1)

    assert(rows(7).get(0) == 16335)
    assert(rows(7).get(1) == 1)

    assert(rows(8).get(0) == 18669)
    assert(rows(8).get(1) == 1)
  }

  test("Query 10") {
    val sql = "SELECT count(*) FROM store_sales_stringformat WHERE ss_net_profit < 100"
    val rows = runSql(sql)
    // printRows(rows)
    assert(rows(0).get(0) == 8)
  }

  test("Query 11") {
    val sql =
      s"""SELECT count(*) FROM store_sales_stringformat
         |WHERE ss_coupon_amt < 500 AND ss_ext_discount_amt < 500
         |AND ss_net_paid < 500 AND ss_net_paid_inc_tax < 500"""
        .stripMargin
    val rows = runSql(sql)
    // printRows(rows)
    assert(rows(0).get(0) == 2)
  }

  test("Query 12") {
    val sql =
      s"""SELECT count(distinct ss_customer_sk) as count_distinct_customer
         |FROM store_sales_stringformat"""
        .stripMargin
    val rows = runSql(sql)
    // printRows(rows)
    assert(rows(0).get(0) == 5)
  }

  test("Query 13") {
    val sql = "SELECT * FROM store_sales_stringformat LIMIT 5"
    val rows = runSql(sql)
    // printRows(rows)
    assert(rows.length == 5)
  }

  test("Query 14") {
    val sql =
      s"""SELECT ss_customer_sk, count(*)
         |FROM store_sales_stringformat
         |WHERE ss_item_sk >= 4000 AND ss_item_sk <= 18000
         |GROUP BY ss_customer_sk
         |ORDER BY ss_customer_sk"""
        .stripMargin
    val rows = runSql(sql)
    // printRows(rows)
    assert(rows.length == 2)

    assert(rows(0).get(0) == 75937)
    assert(rows(0).get(1) == 1)

    assert(rows(1).get(0) == 180451)
    assert(rows(1).get(1) == 1)
  }

  test("Query 15") {
    val sql =
      s"""SELECT count(ss_customer_sk) as count_customer
         |FROM store_sales_stringformat
         |WHERE ss_customer_sk IN (1,25,50,75937,180451)"""
        .stripMargin
    val rows = runSql(sql)
    // printRows(rows)
    assert(rows(0).get(0) == 4)
  }

  test("Query 16") {
    val sql =
      s"""SELECT count(ss_customer_sk) as count_customer
         |FROM store_sales_stringformat
         |WHERE ss_customer_sk <= 147954
         |AND ss_quantity < 5000"""
        .stripMargin
    val rows = runSql(sql)
    // printRows(rows)
    assert(rows(0).get(0) == 7)
  }

  test("Query 17") {
    val sql =
      s"""SELECT count(ss_customer_sk) AS count_customer
         |FROM store_sales_stringformat
         |WHERE ss_customer_sk > 100"""
        .stripMargin
    val rows = runSql(sql)
    // printRows(rows)
    assert(rows(0).get(0) == 9)
  }

  test("Query 18") {
    val sql =
      s"""SELECT ss_ticket_number, ss_quantity, ss_wholesale_cost, ss_list_price
         |FROM store_sales_stringformat
         |WHERE ss_ticket_number = 10
         |OR ss_wholesale_cost < 17.33
         |ORDER BY ss_ticket_number, ss_quantity, ss_wholesale_cost, ss_list_price"""
        .stripMargin
    val rows = runSql(sql)
    // printRows(rows)
    assert(rows.length == 3)

    assert(rows(0).get(0) == 10)
    assert(rows(0).get(1) == 66)
    assert(rows(0).get(2) == 82.35f)
    assert(rows(0).get(3) == 137.52f)

    assert(rows(1).get(0) == 10)
    assert(rows(1).get(1) == 83)
    assert(rows(1).get(2) == 10.26f)
    assert(rows(1).get(3) == 17.33f)

    assert(rows(2).get(0) == 11)
    assert(rows(2).get(1) == 68)
    assert(rows(2).get(2) == 7.16f)
    assert(rows(2).get(3) == 12.88f)
  }

  test("Query 19") {
    val sql =
      s"""SELECT ss_ticket_number, ss_sold_date_sk, ss_sold_time_sk, ss_store_sk
         |FROM store_sales_stringformat
         |WHERE ss_ticket_number = 10 OR ss_sold_date_sk >= 2451966
         |ORDER BY ss_ticket_number"""
        .stripMargin
    val rows = runSql(sql)
    // printRows(rows)
    assert(rows.length == 5)

    assert(rows(0).get(0) == 7)
    assert(rows(0).get(1) == 2452260)
    assert(rows(0).get(2) == 46712)
    assert(rows(0).get(3) == 19)

    assert(rows(1).get(0) == 7)
    assert(rows(1).get(1) == 2452260)
    assert(rows(1).get(2) == 46712)
    assert(rows(1).get(3) == 19)

    assert(rows(2).get(0) == 10)
    assert(rows(2).get(1) == 2451966)
    assert(rows(2).get(2) == 60226)
    assert(rows(2).get(3) == 13)

    assert(rows(3).get(0) == 10)
    assert(rows(3).get(1) == 2451966)
    assert(rows(3).get(2) == 60226)
    assert(rows(3).get(3) == 13)

    assert(rows(4).get(0) == 11)
    assert(rows(4).get(1) == 2452420)
    assert(rows(4).get(2) == 68961)
    assert(rows(4).get(3) == 25)
  }

  test("Query 20") {
    val sql =
      s"""SELECT ss_ticket_number, ss_sold_date_sk, ss_customer_sk, ss_promo_sk, ss_coupon_amt
         |FROM store_sales_stringformat
         |WHERE ss_ticket_number = 10
         |OR (ss_sold_date_sk > 2451121 AND ss_sold_date_sk <= 2451966)
         |ORDER BY ss_ticket_number""".stripMargin
    val rows = runSql(sql)
    // printRows(rows)
    assert(rows.length == 4)

    assert(rows(0).get(0) == 10)
    assert(rows(0).get(1) == 2451966)
    assert(rows(0).get(2) == 180451)
    assert(rows(0).get(3) == 145)
    assert(rows(0).get(4) == 0.00f)

    assert(rows(1).get(0) == 10)
    assert(rows(1).get(1) == 2451966)
    assert(rows(1).get(2) == 180451)
    assert(rows(1).get(3) == 175)
    assert(rows(1).get(4) == 0.00f)

    assert(rows(2).get(0) == 30)
    assert(rows(2).get(1) == 2451390)
    assert(rows(2).get(2) == 75937)
    assert(rows(2).get(3) == 231)
    assert(rows(2).get(4) == 0.00f)

    assert(rows(3).get(0) == 30)
    assert(rows(3).get(1) == 2451390)
    assert(rows(3).get(2) == 75937)
    assert(rows(3).get(3) == 200)
    assert(rows(3).get(4) == 210.72f)
  }

  test("Query 21") {
    val sql =
      s"""SELECT strkey, ss_item_sk, ss_ticket_number, count(1)
         |FROM store_sales_stringformat
         |WHERE ss_ticket_number >= 10 and ss_ticket_number <= 20
         |GROUP BY strkey, ss_item_sk, ss_ticket_number
         |ORDER BY strkey, ss_item_sk, ss_ticket_number"""
        .stripMargin
    val rows = runSql(sql)
//    printRows(rows)
    assert(rows.length == 3)

    assert(rows(0).get(0) == "00707000000010")
    assert(rows(0).get(1) == 707)
    assert(rows(0).get(2) == 10)
    assert(rows(0).get(3) == 1)

    assert(rows(1).get(0) == "16335000000010")
    assert(rows(1).get(1) == 16335)
    assert(rows(1).get(2) == 10)
    assert(rows(1).get(3) == 1)

    assert(rows(2).get(0) == "18669000000011")
    assert(rows(2).get(1) == 18669)
    assert(rows(2).get(2) == 11)
    assert(rows(2).get(3) == 1)
  }

  test("Query 22") {
    val sql =
      s"""SELECT strkey, ss_item_sk, ss_ticket_number, SUM(ss_wholesale_cost) AS sum_wholesale_cost
         |FROM store_sales_stringformat
         |WHERE ss_ticket_number >= 10 and ss_ticket_number <= 20
         |GROUP BY strkey, ss_item_sk, ss_ticket_number
         |ORDER BY strkey, ss_item_sk, ss_ticket_number"""
        .stripMargin
    val rows = runSql(sql)
    // printRows(rows)

    assert(rows.length == 3)

    assert(rows(0).get(0) == "00707000000010")
    assert(rows(0).get(1) == 707)
    assert(rows(0).get(2) == 10)
    assert(rows(0).get(3) == 10.260000228881836)

    assert(rows(1).get(0) == "16335000000010")
    assert(rows(1).get(1) == 16335)
    assert(rows(1).get(2) == 10)
    assert(rows(1).get(3) == 82.3499984741211)

    assert(rows(2).get(0) == "18669000000011")
    assert(rows(2).get(1) == 18669)
    assert(rows(2).get(2) == 11)
    assert(rows(2).get(3) == 7.159999847412109)
  }



  test("Query 23") {
    val sql =
      s"""SELECT ss_item_sk, ss_ticket_number,
         |min(ss_wholesale_cost) as min_wholesale_cost,
         |max(ss_wholesale_cost) as max_wholesale_cost,
         |avg(ss_wholesale_cost) as avg_wholesale_cost
         |FROM store_sales_stringformat
         |WHERE (ss_ticket_number >= 10 AND ss_ticket_number <= 20)
         |AND (ss_sold_date_sk > 2451121 AND ss_sold_date_sk <= 2451966)
         |GROUP BY ss_item_sk, ss_ticket_number
         |ORDER BY ss_item_sk, ss_ticket_number""".stripMargin
    val rows = runSql(sql)
    // printRows(rows)

    assert(rows.length == 2)

    assert(rows(0).get(0) == 707)
    assert(rows(0).get(1) == 10)
    assert(rows(0).get(2) == 10.26f)
    assert(rows(0).get(3) == 10.26f)
    assert(rows(0).get(4) == 10.260000228881836)

    assert(rows(1).get(0) == 16335)
    assert(rows(1).get(1) == 10)
    assert(rows(1).get(2) == 82.35f)
    assert(rows(1).get(3) == 82.35f)
    assert(rows(1).get(4) == 82.3499984741211)
  }

  test("Query 24") {
    val sql =
      s"""SELECT ss_item_sk, ss_ticket_number,
         |min(ss_ext_wholesale_cost) as min_ss_ext_wholesale_cost,
         |max(ss_ext_wholesale_cost) as max_ss_ext_wholesale_cost,
         |avg(ss_ext_wholesale_cost) as avg_ss_ext_wholesale_cost
         |FROM store_sales_stringformat
         |WHERE (ss_ticket_number >= 10 AND ss_ticket_number <= 100)
         |AND (ss_customer_sk > 0 AND ss_customer_sk <= 147954)
         |AND (ss_sold_date_sk = 2451121 OR ss_sold_date_sk = 2451390)
         |GROUP BY ss_item_sk, ss_ticket_number
         |ORDER BY ss_item_sk, ss_ticket_number"""
        .stripMargin
    val rows = runSql(sql)
    // printRows(rows)

    assert(rows.length == 4)

    assert(rows(0).get(0) == 7)
    assert(rows(0).get(1) == 29)
    assert(rows(0).get(2) == 1726.89f)
    assert(rows(0).get(3) == 1726.89f)
    assert(rows(0).get(4) == 1726.8900146484375)

    assert(rows(1).get(0) == 574)
    assert(rows(1).get(1) == 29)
    assert(rows(1).get(2) == 2251.92f)
    assert(rows(1).get(3) == 2251.92f)
    assert(rows(1).get(4) == 2251.919921875)

    assert(rows(2).get(0) == 1579)
    assert(rows(2).get(1) == 30)
    assert(rows(2).get(2) == 1344.0f)
    assert(rows(2).get(3) == 1344.0f)
    assert(rows(2).get(4) == 1344.0)

    assert(rows(3).get(0) == 12919)
    assert(rows(3).get(1) == 30)
    assert(rows(3).get(2) == 2044.68f)
    assert(rows(3).get(3) == 2044.68f)
    assert(rows(3).get(4) == 2044.6800537109375)
  }

  test("Query 25") {
    val sql =
      s"""SELECT *
         |FROM store_sales_stringformat
         |WHERE strkey > '03163000000007'"""
        .stripMargin
    val rows = runSql(sql)
    // printRows(rows)

    assert(rows.length == 4)

    assert(rows(0).get(0) == "12919000000030")
    assert(rows(0).get(1) == 2451390)
    assert(rows(0).get(5) == 499127)
    assert(rows(0).get(23) == -1765.35f)

    assert(rows(1).get(0) == "16335000000010")
    assert(rows(1).get(1) == 2451966)
    assert(rows(1).get(5) == 71288)
    assert(rows(1).get(23) == 10.56f)

    assert(rows(2).get(0) == "18669000000011")
    assert(rows(2).get(1) == 2452420)
    assert(rows(2).get(5) == 781292)
    assert(rows(2).get(23) == -209.76f)

    assert(rows(3).get(0) == "18814000000029")
    assert(rows(3).get(1) == 2451121)
    assert(rows(3).get(5) == null)
    assert(rows(3).get(23) == -4398.98f)
  }

  test("Query 26") {
    val sql =
      s"""SELECT *
         |FROM store_sales_stringformat
         |WHERE ss_wholesale_cost >= 33
         |AND ss_quantity > 40"""
        .stripMargin
    val rows = runSql(sql)
    // printRows(rows)

    assert(rows.length == 3)

    assert(rows(0).get(0) == "01857000000007")
    assert(rows(0).get(1) == 2452260)
    assert(rows(0).get(5) == 890396)
    assert(rows(0).get(23) == 1150.23f)

    assert(rows(1).get(0) == "03163000000007")
    assert(rows(1).get(1) == 2452260)
    assert(rows(1).get(5) == 890396)
    assert(rows(1).get(23) == -2900.34f)

    assert(rows(2).get(0) == "16335000000010")
    assert(rows(2).get(1) == 2451966)
    assert(rows(2).get(5) == 71288)
    assert(rows(2).get(23) == 10.56f)
  }

  test("Query 27") {
    val sql =
      s"""SELECT * FROM store_sales_stringformat
         |WHERE ss_ticket_number + 0 = 10
         |AND ss_sold_date_sk + 0 > 0"""
        .stripMargin
    val rows = runSql(sql)
    // printRows(rows)

    assert(rows.length == 2)

    assert(rows(0).get(0) == "00707000000010")
    assert(rows(0).get(2) == 60226)
    assert(rows(0).get(8) == 13)
    assert(rows(0).get(23) == -89.64f)

    assert(rows(1).get(0) == "16335000000010")
    assert(rows(1).get(2) == 60226)
    assert(rows(1).get(8) == 13)
    assert(rows(1).get(23) == 10.56f)
  }

  test("Query 28") {
    val sql =
      s"""SELECT * FROM store_sales_stringformat
         |WHERE ss_cdemo_sk IS NULL"""
        .stripMargin
    val rows = runSql(sql)
    // printRows(rows)

    assert(rows.length == 1)

    assert(rows(0).get(0) == "18814000000029")
    assert(rows(0).get(2) == null)
    assert(rows(0).get(8) == null)
    assert(rows(0).get(23) == -4398.98f)
  }

  test("Query 29") {
    val sql =
      s"""SELECT * FROM store_sales_stringformat
         |WHERE ss_cdemo_sk IS NOT NULL"""
        .stripMargin
    val rows = runSql(sql)
    // printRows(rows)
    assert(rows.length == 9)
  }

  test("Query 30") {
    val sql =
      s"""SELECT * FROM store_sales_stringformat
         |WHERE ss_cdemo_sk IS NOT NULL
         |AND ss_ticket_number = 29"""
        .stripMargin
    val rows = runSql(sql)
    // printRows(rows)
    assert(rows.length == 2)

    assert(rows(0).get(0) == "00007000000029")
    assert(rows(0).get(2) == 45001)
    assert(rows(0).get(8) == 14)
    assert(rows(0).get(23) == 1192.95f)

    assert(rows(1).get(0) == "00574000000029")
    assert(rows(1).get(2) == 45001)
    assert(rows(1).get(8) == 14)
    assert(rows(1).get(23) == -1421.81f)
  }

  test("Query 31") {
    val sql =
      s"""SELECT * FROM store_sales_stringformat
         |WHERE ss_cdemo_sk IS NULL
         |AND ss_ticket_number = 29"""
        .stripMargin
    val rows = runSql(sql)
    // printRows(rows)
    assert(rows.length == 1)

    assert(rows(0).get(0) == "18814000000029")
    assert(rows(0).get(2) == null)
    assert(rows(0).get(8) == null)
    assert(rows(0).get(22) == null)
    assert(rows(0).get(23) == -4398.98f)
  }

  test("Query 32") {
    val sql =
      s"""SELECT * FROM store_sales_stringformat
         |WHERE ss_cdemo_sk IS NULL
         |OR ss_ticket_number = 29"""
        .stripMargin
    val rows = runSql(sql)
    // printRows(rows)

    assert(rows.length == 3)

    assert(rows(0).get(0) == "00007000000029")
    assert(rows(0).get(2) == 45001)
    assert(rows(0).get(8) == 14)
    assert(rows(0).get(22) == 2949.03f)
    assert(rows(0).get(23) == 1192.95f)

    assert(rows(1).get(0) == "00574000000029")
    assert(rows(1).get(2) == 45001)
    assert(rows(1).get(8) == 14)
    assert(rows(1).get(22) == 896.51f)
    assert(rows(1).get(23) == -1421.81f)

    assert(rows(2).get(0) == "18814000000029")
    assert(rows(2).get(2) == null)
    assert(rows(2).get(8) == null)
    assert(rows(2).get(22) == null)
    assert(rows(2).get(23) == -4398.98f)
  }
}<|MERGE_RESOLUTION|>--- conflicted
+++ resolved
@@ -294,46 +294,23 @@
          |FROM store_sales_stringformat
          |WHERE ss_item_sk > 1000 AND ss_item_sk < 18000
          |GROUP BY ss_item_sk, ss_ticket_number
-<<<<<<< HEAD
          |ORDER BY ss_item_sk"""
-=======
-         |ORDER BY ss_item_sk, ss_ticket_number"""
->>>>>>> 60030f63
         .stripMargin
     val rows = runSql(sql)
      printRows(rows)
     assert(rows.length == 5)
 
-<<<<<<< HEAD
     assert(rows(2).get(0) == 3163)
     assert(rows(2).get(1) == 7)
     assert(rows(2).get(2) == 69.53f)
     assert(rows(2).get(2) == 69.53f)
     assert(rows(2).get(2) == 69.52999877929688)
-=======
-    assert(rows(0).get(0) == 1579)
-    assert(rows(0).get(1) == 30)
-    assert(rows(0).get(2) == 64.0f)
-    assert(rows(0).get(3) == 64.0f)
-    assert(rows(0).get(4) == 64.0)
-
-    assert(rows(2).get(0) == 3163)
-    assert(rows(2).get(1) == 7)
-    assert(rows(2).get(2) == 69.53f)
-    assert(rows(2).get(3) == 69.53f)
-    assert(rows(2).get(4) == 69.52999877929688)
->>>>>>> 60030f63
 
     assert(rows(4).get(0) == 16335)
     assert(rows(4).get(1) == 10)
     assert(rows(4).get(2) == 82.35f)
-<<<<<<< HEAD
     assert(rows(4).get(2) == 82.35f)
     assert(rows(4).get(2) == 82.3499984741211)
-=======
-    assert(rows(4).get(3) == 82.35f)
-    assert(rows(4).get(4) == 82.3499984741211)
->>>>>>> 60030f63
   }
 
   test("Query 9") {
