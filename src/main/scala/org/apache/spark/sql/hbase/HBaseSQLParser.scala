/*
 * Licensed to the Apache Software Foundation (ASF) under one or more
 * contributor license agreements.  See the NOTICE file distributed with
 * this work for additional information regarding copyright ownership.
 * The ASF licenses this file to You under the Apache License, Version 2.0
 * (the "License"); you may not use this file except in compliance with
 * the License.  You may obtain a copy of the License at
 *
 *    http://www.apache.org/licenses/LICENSE-2.0
 *
 * Unless required by applicable law or agreed to in writing, software
 * distributed under the License is distributed on an "AS IS" BASIS,
 * WITHOUT WARRANTIES OR CONDITIONS OF ANY KIND, either express or implied.
 * See the License for the specific language governing permissions and
 * limitations under the License.
 */
package org.apache.spark.sql.hbase

import org.apache.spark.sql.SQLContext
import org.apache.spark.sql.catalyst.SqlParser
import org.apache.spark.sql.catalyst.analysis.{UnresolvedAttribute, UnresolvedRelation}
import org.apache.spark.sql.catalyst.expressions._
import org.apache.spark.sql.catalyst.plans.logical._
import org.apache.spark.sql.execution.RunnableCommand
import org.apache.spark.sql.hbase.execution._
import org.apache.spark.sql.types._
import org.apache.spark.util.Utils

object HBaseSQLParser {
  def getKeywords: Seq[String] = {
    val hbaseSqlFields =
      Class.forName("org.apache.spark.sql.hbase.HBaseSQLParser").getDeclaredFields
    val sparkSqlFields = Class.forName("org.apache.spark.sql.catalyst.SqlParser").getDeclaredFields
    var keywords = hbaseSqlFields.filter(x => x.getName.charAt(0).isUpper).map(_.getName)
    keywords ++= sparkSqlFields.filter(x => x.getName.charAt(0).isUpper).map(_.getName)
    keywords.toSeq
  }
}

class HBaseSQLParser extends SqlParser {

  protected val ADD = Keyword("ADD")
  protected val ALTER = Keyword("ALTER")
  protected val COLS = Keyword("COLS")
  protected val DATA = Keyword("DATA")
  protected val DROP = Keyword("DROP")
  protected val EXISTS = Keyword("EXISTS")
  protected val FIELDS = Keyword("FIELDS")
  protected val INPATH = Keyword("INPATH")
  protected val KEY = Keyword("KEY")
  protected val LOAD = Keyword("LOAD")
  protected val LOCAL = Keyword("LOCAL")
  protected val MAPPED = Keyword("MAPPED")
  protected val PRIMARY = Keyword("PRIMARY")
  protected val PARALL = Keyword("PARALL")
  protected val TABLES = Keyword("TABLES")
  protected val VALUES = Keyword("VALUES")
  protected val TERMINATED = Keyword("TERMINATED")
  protected val UPDATE = Keyword("UPDATE")
  protected val DELETE = Keyword("DELETE")
  protected val SET = Keyword("SET")
  protected val EQ = Keyword("=")

  override protected lazy val start: Parser[LogicalPlan] =
    start1 | insert | cte |
<<<<<<< HEAD
      create | drop | alterDrop | alterAdd |
      insertValues | load | show //| describe
=======
      drop | alterDrop | alterAdd |
      insertValues | update | delete | load
>>>>>>> 60030f63

  protected lazy val insertValues: Parser[LogicalPlan] =
    INSERT ~> INTO ~> TABLE ~> ident ~ (VALUES ~> "(" ~> values <~ ")") ^^ {
      case tableName ~ valueSeq =>
        val valueStringSeq = valueSeq.map { case v =>
          if (v.value == null) null
          else v.value.toString
        }
        InsertValueIntoTableCommand(tableName, valueStringSeq)
    }

  protected lazy val update: Parser[LogicalPlan] =
    (UPDATE ~> relation <~ SET) ~ rep1sep(updateColumn, ",") ~ (WHERE ~> expression) ^^ {
      case table ~ updateColumns ~ exp =>
        val (columns, values) = updateColumns.unzip
        catalyst.logical.UpdateTable(
          table.asInstanceOf[UnresolvedRelation].tableName,
          columns.map(UnresolvedAttribute.quoted),
          values,
          Filter(exp, table))
    }

  protected lazy val delete: Parser[LogicalPlan] =
    DELETE ~ FROM ~> relation ~ (WHERE ~> expression).? ^^ {
      case table ~ exp =>
        val child = if (exp.isDefined) {
          Filter(exp.get, table)
        } else {
          table
        }
        catalyst.logical.DeleteFromTable(table.asInstanceOf[UnresolvedRelation].tableName, child)
    }

  protected lazy val updateColumn: Parser[(String, String)] =
    ident ~ (EQ ~> literal) ^^ {
      case column ~ value => (column, value.value.toString)
    }

  protected lazy val drop: Parser[LogicalPlan] =
    DROP ~> TABLE ~> ident <~ opt(";") ^^ {
      case tableName => DropHbaseTableCommand(tableName)
    }

  protected lazy val alterDrop: Parser[LogicalPlan] =
    ALTER ~> TABLE ~> ident ~
      (DROP ~> ident) <~ opt(";") ^^ {
      case tableName ~ colName => AlterDropColCommand(tableName, colName)
    }

  protected lazy val alterAdd: Parser[LogicalPlan] =
    ALTER ~> TABLE ~> ident ~
      (ADD ~> tableCol) ~
      (MAPPED ~> BY ~> "(" ~> expressions <~ ")") ^^ {
      case tableName ~ tableColumn ~ mappingInfo =>
        // Since the lexical can not recognize the symbol "=" as we expected, we compose it
        // to expression first and then translate it into Map[String, (String, String)]
        // TODO: Now get the info by hacking, need to change it into normal way if possible
        val infoMap: Map[String, (String, String)] =
          mappingInfo.map { case EqualTo(e1, e2) =>
            val info = e2.toString().substring(1).split('.')
            if (info.length != 2) throw new Exception("\nSyntax Error of Create Table")
            e1.toString().substring(1) ->(info(0), info(1))
          }.toMap
        val familyAndQualifier = infoMap(tableColumn._1)

        AlterAddColCommand(tableName, tableColumn._1, tableColumn._2,
          familyAndQualifier._1, familyAndQualifier._2)
    }

  // Load syntax:
  // LOAD DATA [LOCAL] INPATH filePath INTO TABLE tableName [FIELDS TERMINATED BY char]
  protected lazy val load: Parser[LogicalPlan] =
    (LOAD ~> PARALL.?) ~ (DATA ~> LOCAL.?) ~
      (INPATH ~> stringLit) ~
      (INTO ~> TABLE ~> ident) ~
      (FIELDS ~> TERMINATED ~> BY ~> stringLit).? <~ opt(";") ^^ {
      case isparall ~ isLocal ~ filePath ~ table ~ delimiter =>
        BulkLoadIntoTableCommand(
          filePath, table, isLocal.isDefined,
          delimiter, isparall.isDefined)
    }

<<<<<<< HEAD
  // syntax:
  // SHOW TABLES
  protected lazy val show: Parser[LogicalPlan] =
    SHOW ~> TABLES <~ opt(";") ^^^ ShowTablesCommand

//  protected lazy val describe: Parser[LogicalPlan] =
//    (DESCRIBE ~> ident) ^^ {
//      case tableName => DescribeTableCommand(tableName)
//    }

=======
>>>>>>> 60030f63
  override protected lazy val primitiveType: Parser[DataType] =
    "(?i)string".r ^^^ StringType |
      "(?i)float".r ^^^ FloatType |
      "(?i)(?:int|integer)".r ^^^ IntegerType |
      "(?i)tinyint".r ^^^ ByteType |
      "(?i)(?:short|smallint)".r ^^^ ShortType |
      "(?i)double".r ^^^ DoubleType |
      "(?i)(?:long|bigint)".r ^^^ LongType |
      "(?i)binary".r ^^^ BinaryType |
      "(?i)(?:bool|boolean)".r ^^^ BooleanType |
      fixedDecimalType |
      "(?i)decimal".r ^^^ DecimalType.USER_DEFAULT |
      "(?i)date".r ^^^ DateType |
      "(?i)timestamp".r ^^^ TimestampType |
      varchar |
      "(?i)byte".r ^^^ ByteType

  protected lazy val tableCol: Parser[(String, String)] =
    ident ~ primitiveType ^^ {
      case e1 ~ e2 => (e1, e2.toString.dropRight(4).toUpperCase)
    }

  protected lazy val nameSpace: Parser[String] = ident <~ "."

  protected lazy val tableCols: Parser[Seq[(String, String)]] = repsep(tableCol, ",")

  protected lazy val keys: Parser[Seq[String]] = repsep(ident, ",")

  protected lazy val values: Parser[Seq[Literal]] = repsep(literal, ",")

  protected lazy val expressions: Parser[Seq[Expression]] = repsep(expression, ",")

}<|MERGE_RESOLUTION|>--- conflicted
+++ resolved
@@ -63,13 +63,8 @@
 
   override protected lazy val start: Parser[LogicalPlan] =
     start1 | insert | cte |
-<<<<<<< HEAD
-      create | drop | alterDrop | alterAdd |
-      insertValues | load | show //| describe
-=======
       drop | alterDrop | alterAdd |
       insertValues | update | delete | load
->>>>>>> 60030f63
 
   protected lazy val insertValues: Parser[LogicalPlan] =
     INSERT ~> INTO ~> TABLE ~> ident ~ (VALUES ~> "(" ~> values <~ ")") ^^ {
@@ -152,19 +147,6 @@
           delimiter, isparall.isDefined)
     }
 
-<<<<<<< HEAD
-  // syntax:
-  // SHOW TABLES
-  protected lazy val show: Parser[LogicalPlan] =
-    SHOW ~> TABLES <~ opt(";") ^^^ ShowTablesCommand
-
-//  protected lazy val describe: Parser[LogicalPlan] =
-//    (DESCRIBE ~> ident) ^^ {
-//      case tableName => DescribeTableCommand(tableName)
-//    }
-
-=======
->>>>>>> 60030f63
   override protected lazy val primitiveType: Parser[DataType] =
     "(?i)string".r ^^^ StringType |
       "(?i)float".r ^^^ FloatType |
